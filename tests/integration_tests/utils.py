--- conflicted
+++ resolved
@@ -165,44 +165,24 @@
 def send_transaction(w3, tx, key=KEYS["validator"], i=0):
     if i > 3:
         raise TimeExhausted
-<<<<<<< HEAD
-
-=======
->>>>>>> 39309e0b
     signed = sign_transaction(w3, tx, key)
     txhash = w3.eth.send_raw_transaction(signed.rawTransaction)
     try:
         return w3.eth.wait_for_transaction_receipt(txhash, timeout=20)
     except TimeExhausted:
         return send_transaction(w3, tx, key, i + 1)
-<<<<<<< HEAD
-
-=======
->>>>>>> 39309e0b
+
 
 def send_successful_transaction(w3, i=0):
     if i > 3:
         raise TimeExhausted
-
-<<<<<<< HEAD
-=======
-def send_successful_transaction(w3, i=0):
-    if i > 3:
-        raise TimeExhausted
->>>>>>> 39309e0b
     signed = sign_transaction(w3, {"to": ADDRS["community"], "value": 1000})
     txhash = w3.eth.send_raw_transaction(signed.rawTransaction)
     try:
         receipt = w3.eth.wait_for_transaction_receipt(txhash, timeout=20)
-<<<<<<< HEAD
     except TimeExhausted:
         return send_successful_transaction(w3, i + 1)
     assert receipt.status == 1
-=======
-        assert receipt.status == 1
-    except TimeExhausted:
-        return send_successful_transaction(w3, i + 1)
->>>>>>> 39309e0b
     return txhash
 
 
